<?xml version="1.0" encoding="UTF-8"?>
<project version="4">
  <component name="ChangeListManager">
    <list default="true" id="460f0811-e12b-4b98-9f5b-286a896d1390" name="Default Changelist" comment="fixed pep8">
      <change beforePath="$PROJECT_DIR$/.idea/workspace.xml" beforeDir="false" afterPath="$PROJECT_DIR$/.idea/workspace.xml" afterDir="false" />
<<<<<<< HEAD
      <change beforePath="$PROJECT_DIR$/kkpyutil.py" beforeDir="false" afterPath="$PROJECT_DIR$/kkpyutil.py" afterDir="false" />
=======
>>>>>>> df25b69e
    </list>
    <option name="SHOW_DIALOG" value="false" />
    <option name="HIGHLIGHT_CONFLICTS" value="true" />
    <option name="HIGHLIGHT_NON_ACTIVE_CHANGELIST" value="false" />
    <option name="LAST_RESOLUTION" value="IGNORE" />
  </component>
  <component name="Git.Settings">
    <option name="RECENT_GIT_ROOT_PATH" value="$PROJECT_DIR$" />
  </component>
  <component name="GitSEFilterConfiguration">
    <file-type-list>
      <filtered-out-file-type name="LOCAL_BRANCH" />
      <filtered-out-file-type name="REMOTE_BRANCH" />
      <filtered-out-file-type name="TAG" />
      <filtered-out-file-type name="COMMIT_BY_MESSAGE" />
    </file-type-list>
  </component>
  <component name="HighlightingSettingsPerFile">
    <setting file="file://$PROJECT_DIR$/kkpyutil.py" root0="FORCE_HIGHLIGHTING" />
  </component>
  <component name="MarkdownSettingsMigration">
    <option name="stateVersion" value="1" />
  </component>
  <component name="ProjectId" id="21DmG2Fl2gRu0CqxgrBqDUbqOd2" />
  <component name="ProjectViewState">
    <option name="hideEmptyMiddlePackages" value="true" />
    <option name="showLibraryContents" value="true" />
  </component>
  <component name="PropertiesComponent">
    <property name="RunOnceActivity.OpenProjectViewOnStart" value="true" />
    <property name="RunOnceActivity.ShowReadmeOnStart" value="true" />
    <property name="dart.analysis.tool.window.visible" value="false" />
    <property name="last_opened_file_path" value="$PROJECT_DIR$" />
    <property name="settings.editor.selected.configurable" value="com.jetbrains.python.configuration.PyActiveSdkModuleConfigurable" />
  </component>
  <component name="RunManager">
    <configuration name="kkpyutil" type="PythonConfigurationType" factoryName="Python" temporary="true" nameIsGenerated="true">
      <module name="kkpyutil" />
      <option name="INTERPRETER_OPTIONS" value="" />
      <option name="PARENT_ENVS" value="true" />
      <envs>
        <env name="PYTHONUNBUFFERED" value="1" />
      </envs>
      <option name="SDK_HOME" value="" />
      <option name="WORKING_DIRECTORY" value="$PROJECT_DIR$" />
      <option name="IS_MODULE_SDK" value="true" />
      <option name="ADD_CONTENT_ROOTS" value="true" />
      <option name="ADD_SOURCE_ROOTS" value="true" />
      <option name="SCRIPT_NAME" value="$PROJECT_DIR$/kkpyutil.py" />
      <option name="PARAMETERS" value="" />
      <option name="SHOW_COMMAND_LINE" value="false" />
      <option name="EMULATE_TERMINAL" value="false" />
      <option name="MODULE_MODE" value="false" />
      <option name="REDIRECT_INPUT" value="false" />
      <option name="INPUT_FILE" value="" />
      <method v="2" />
    </configuration>
    <recent_temporary>
      <list>
        <item itemvalue="Python.kkpyutil" />
      </list>
    </recent_temporary>
  </component>
  <component name="SpellCheckerSettings" RuntimeDictionaries="0" Folders="0" CustomDictionaries="0" DefaultDictionary="application-level" UseSingleDictionary="true" transferred="true" />
  <component name="TaskManager">
    <task active="true" id="Default" summary="Default task">
      <changelist id="460f0811-e12b-4b98-9f5b-286a896d1390" name="Default Changelist" comment="" />
      <created>1637483932584</created>
      <option name="number" value="Default" />
      <option name="presentableId" value="Default" />
      <updated>1637483932584</updated>
    </task>
    <task id="LOCAL-00001" summary="refactor">
      <created>1637484964268</created>
      <option name="number" value="00001" />
      <option name="presentableId" value="LOCAL-00001" />
      <option name="project" value="LOCAL" />
      <updated>1637484964268</updated>
    </task>
    <task id="LOCAL-00002" summary="refactor">
      <created>1637494714794</created>
      <option name="number" value="00002" />
      <option name="presentableId" value="LOCAL-00002" />
      <option name="project" value="LOCAL" />
      <updated>1637494714794</updated>
    </task>
    <task id="LOCAL-00003" summary="fixed pep8">
      <created>1637495684301</created>
      <option name="number" value="00003" />
      <option name="presentableId" value="LOCAL-00003" />
      <option name="project" value="LOCAL" />
      <updated>1637495684301</updated>
    </task>
    <option name="localTasksCounter" value="4" />
    <servers />
  </component>
  <component name="VcsManagerConfiguration">
    <MESSAGE value="refactor" />
    <MESSAGE value="fixed pep8" />
    <option name="LAST_COMMIT_MESSAGE" value="fixed pep8" />
  </component>
  <component name="p4-ProjectCache">
    <option name="serverState">
      <list />
    </option>
    <option name="clientState">
      <list />
    </option>
    <option name="pendingActions">
      <list />
    </option>
    <option name="changelistState">
      <State>
        <option name="lastPendingChangelistId" value="-2" />
        <option name="linkedChangelistMap">
          <list />
        </option>
        <option name="pendingChangelistMap">
          <list />
        </option>
      </State>
    </option>
  </component>
</project><|MERGE_RESOLUTION|>--- conflicted
+++ resolved
@@ -3,10 +3,6 @@
   <component name="ChangeListManager">
     <list default="true" id="460f0811-e12b-4b98-9f5b-286a896d1390" name="Default Changelist" comment="fixed pep8">
       <change beforePath="$PROJECT_DIR$/.idea/workspace.xml" beforeDir="false" afterPath="$PROJECT_DIR$/.idea/workspace.xml" afterDir="false" />
-<<<<<<< HEAD
-      <change beforePath="$PROJECT_DIR$/kkpyutil.py" beforeDir="false" afterPath="$PROJECT_DIR$/kkpyutil.py" afterDir="false" />
-=======
->>>>>>> df25b69e
     </list>
     <option name="SHOW_DIALOG" value="false" />
     <option name="HIGHLIGHT_CONFLICTS" value="true" />
