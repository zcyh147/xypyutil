[tool.poetry]
<<<<<<< HEAD
name = "xypyutil"
version = "1.0.8"
=======
name = "kkpyutil"
version = "1.46.1"
>>>>>>> 1d41f53e
description = "Building blocks for sysadmin and DevOps"
authors = [
    "Xi Ye <zcyh147@gmail.com>",
    "Beinan Li <li.beinan@gmail.com>"
]
maintainers = [
    "Xi Ye <zcyh147@gmail.com>",
    "Beinan Li <li.beinan@gmail.com>"
]
license = "MIT"
readme = "README.md"
homepage = "https://github.com/zcyh147/xypyutil/"
repository = "https://github.com/zcyh147/xypyutil/"
documentation = "https://github.com/zcyh147/xypyutil/README.md"
keywords = [
    "utility",
    "logging",
    "systems",
]

include = [
    { path = "kkpyutil_helper", format = ["sdist", "wheel"] },
]

[tool.poetry.dependencies]
python = "^3.9"

[tool.poetry.group.dev.dependencies]
pytest = "*"
coverage = "*"

[build-system]
requires = ["poetry-core>=1.3.9"]
build-backend = "poetry.core.masonry.api"

[tool.poetry.urls]
issues = "https://github.com/zcyh147/xypyutil//issues"<|MERGE_RESOLUTION|>--- conflicted
+++ resolved
@@ -1,11 +1,6 @@
 [tool.poetry]
-<<<<<<< HEAD
 name = "xypyutil"
-version = "1.0.8"
-=======
-name = "kkpyutil"
-version = "1.46.1"
->>>>>>> 1d41f53e
+version = "1.0.9"
 description = "Building blocks for sysadmin and DevOps"
 authors = [
     "Xi Ye <zcyh147@gmail.com>",
