--- conflicted
+++ resolved
@@ -1,10 +1,6 @@
 [tool.poetry]
 name = "kkpyutil"
-<<<<<<< HEAD
-version = "0.111.0"
-=======
-version = "0.112.2"
->>>>>>> eee4c2ea
+version = "0.113.0"
 description = "zero-dependency utility functions and classes"
 authors = ["Beinan Li <li.beinan@gmail.com>"]
 maintainers = ["Beinan Li <li.beinan@gmail.com>"]
